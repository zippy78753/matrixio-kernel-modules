--- conflicted
+++ resolved
@@ -70,7 +70,6 @@
 
         fragment@7 {
                 target = <&sound>;
-<<<<<<< HEAD
                 sound_overlay:__overlay__ {
 			compatible = "simple-audio-card";
 			simple-audio-card,name = "matrixio-codec";
@@ -83,60 +82,4 @@
 			};		
 		};
 	};
-
-=======
-                __overlay__ {
-                        matrixio-codec@0 {
-                                compatible = "matrixio-codec";
-				simple-audio-card,name = "matrixio-codec";
-				status = "okay";
-                        };
-                };
-        };
-
-	fragment@6 {
-		target-path = "/";
-		__overlay__ {
-			pcm5102a-codec {
-				#sound-dai-cells = <0>;
-				compatible = "ti,pcm5102a";
-				status = "okay";
-			};
-		};
-	};
-
-	fragment@7 {
-		target = <&sound>;
-		__overlay__ {
-			compatible = "blokaslabs,pisound";
-			i2s-controller = <&i2s>;
-			status = "okay";
-
-			pinctrl-0 = <&pisound_button_pins>;
-		};
-	};
-
-	fragment@8 {
-		target = <&gpio>;
-		__overlay__ {
-			pinctrl-names = "default";
-			pinctrl-0 = <&pisound_button_pins>;
-
-			pisound_button_pins: pisound_button_pins {
-				brcm,pins = <17>;
-				brcm,function = <0>; // Input
-				brcm,pull = <2>; // Pull-Up
-			};
-		};
-	};
-
-	fragment@9 {
-		target = <&i2s>;
-		__overlay__ {
-			status = "okay";
-		};
-	};
-
-
->>>>>>> 4b62038f
 };
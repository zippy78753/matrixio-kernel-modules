--- conflicted
+++ resolved
@@ -85,8 +85,6 @@
                         };
                 };
         };
-
-<<<<<<< HEAD
 	fragment@8 {
 		target = <&matrixio_core_0>;
 		__overlay__ {
@@ -105,15 +103,4 @@
 			};
 		};
 	};
-
-=======
-	fragment@9 {
-		target-path = "/";
-		__overlay__ {
-			matrixio-uv@0 {
-				compatible = "matrixio-uv";
-			};
-		};
-	};
->>>>>>> cc9cd610
 };